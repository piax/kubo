<!-- omit in toc -->
# Kubo changelog v0.19

<!-- omit in toc -->
## v0.19.0

- [Overview](#overview)
- [🔦 Highlights](#-highlights)
  - [Improving the libp2p resource management integration](#improving-the-libp2p-resource-management-integration)
<<<<<<< HEAD
  - [PubSub message caching improvements](#pubsub-message-caching-improvements)
=======
>>>>>>> b9755939
  - [Gateways](#gateways)
    - [Signed IPNS Record response format](#signed-ipns-record-response-format)
    - [Example fetch and inspect IPNS record](#example-fetch-and-inspect-ipns-record)
  - [Addition of "autoclient" router type](#addition-of-autoclient-router-type)
  - [Deprecation of the `ipfs pubsub` commands and matching HTTP endpoints](#deprecation-of-the-ipfs-pubsub-commands-and-matching-http-endpoints)
- [📝 Changelog](#-changelog)
- [👨‍👩‍👧‍👦 Contributors](#-contributors)

### Overview

### 🔦 Highlights

#### Improving the libp2p resource management integration

There are further followups up on libp2p resource manager improvements in Kubo [0.18.0](https://github.com/ipfs/kubo/blob/master/docs/changelogs/v0.18.md#improving-libp2p-resource-management-integration-1)
and [0.18.1](https://github.com/ipfs/kubo/blob/master/docs/changelogs/v0.18.md#improving-libp2p-resource-management-integration):
1. `ipfs swarm limits` and `ipfs swarm stats` have been replaced by `ipfs swarm resources` to provide a single/combined view for limits and their current usage in a more intuitive ordering.
1. Removal of `Swarm.ResourceMgr.Limits` config.  Instead [the power user can specify limits in a .json file that are fed directly to go-libp2p](https://github.com/ipfs/kubo/blob/master/docs/libp2p-resource-management.md#user-supplied-override-limits).  This allows the power user to take advantage of the [new resource manager types introduced in go-libp2p 0.25](https://github.com/libp2p/go-libp2p/blob/master/CHANGELOG.md#new-resource-manager-types-) including "use default", "unlimited", "block all".
   - Note: we don't expect most users to need these capablities, but they are there if so.
1. [Doc updates](https://github.com/ipfs/kubo/blob/master/docs/libp2p-resource-management.md).

<<<<<<< HEAD
#### PubSub message caching improvements

The PubSub message cache will now [prune messages after TTL is exhausted](https://github.com/ipfs/kubo/blob/master/docs/config.md#pubsubseenmessagesttl), [either based on the last time a message was seen or the first time it was seen](https://github.com/ipfs/kubo/blob/master/docs/config.md#pubsubseenmessagesstrategy).

=======
>>>>>>> b9755939
#### Gateways

##### Signed IPNS Record response format

This release implements [IPIP-351](https://github.com/ipfs/specs/pull/351) and
adds Gateway support for returning signed (verifiable) `ipns-record` (0x0300)
when `/ipns/{libp2p-key}` is requested with either
`Accept: application/vnd.ipfs.ipns-record` HTTP header
or `?format=ipns-record` URL query parameter.


The Gateway in Kubo already supported [trustless, verifiable retrieval](https://docs.ipfs.tech/reference/http/gateway/#trustless-verifiable-retrieval) of immutable `/ipfs/` namespace.
With `?format=ipns-record`, light HTTP clients are now able to get the same level of verifiability for IPNS websites.

Tooling is limited at the moment, but we are working on [go-libipfs](https://github.com/ipfs/go-libipfs/) examples that illustrate the verifiable HTTP client pattern.

##### Example: fetch IPNS record over HTTP and inspect it with `ipfs name inspect --verify`

```console
$ FILE_CID=$(echo "Hello IPFS" | ipfs add --cid-version 1 -q)
$ IPNS_KEY=$(ipfs key gen test)
$ ipfs name publish /ipfs/$FILE_CID --key=test --ttl=30m
Published to k51q..dvf1: /ipfs/bafk..z244
$ curl "http://127.0.0.1:8080/ipns/$IPNS_KEY?format=ipns-record" > signed.ipns-record
$ ipfs name inspect --verify $IPNS_KEY < signed.ipns-record
Value:         "/ipfs/bafk..."
Validity Type: "EOL"
Validity:      2023-03-09T23:13:34.032977468Z
Sequence:      0
TTL:           1800000000000
PublicKey:     ""
Signature V1:  "m..."
Signature V2:  "m..."
Data:          {...}

Validation results:
 Valid:     true
 PublicKey: 12D3...
```

#### Addition of "autoclient" router type
A new routing type "autoclient" has been added. This mode is similar to "auto", in that it is a hybrid of content routers (including Kademlia and HTTP routers), but it does not run a DHT server. This is similar to the difference between "dhtclient" and "dht" router types.

See the [Routing.Type documentation](https://github.com/ipfs/kubo/blob/master/docs/config.md#routingtype) for more information.

#### Deprecation of the `ipfs pubsub` commands and matching HTTP endpoints

We are deprecating `ipfs pubsub` and all `/api/v0/pubsub/` RPC endpoints and will remove them in the next release.

For more information and rational see [#9717](https://github.com/ipfs/kubo/issues/9717).

### 📝 Changelog

<details><summary>Full Changelog</summary>

- github.com/ipfs/kubo:
  - chore: update version
  - docs: 0.19 changelog ([ipfs/kubo#9707](https://github.com/ipfs/kubo/pull/9707))
  - fix: canonicalize user defined headers
  - fix: apply API.HTTPHeaders to /webui redirect
  - feat: add heap allocs to 'ipfs diag profile'
  - fix: future proof with > rcmgr.DefaultLimit for new enum rcmgr values
  - test: add test for presarvation of unlimited configs for inbound systems
  - fix: preserve Unlimited StreamsInbound in connmgr reconciliation
  - test: fix flaky rcmgr test
  - chore: deprecate the pubsub api
  - test: port peering test from sharness to Go
  - test: use `T.TempDir` to create temporary test directory
  - fix: --verify forgets the verified key
  - test: name --verify forgets the verified key
  - feat: add "autoclient" routing type
  - test: parallelize more of rcmgr Go tests
  - test: port legacy DHT tests to Go
  - fix: t0116-gateway-cache.sh ([ipfs/kubo#9696](https://github.com/ipfs/kubo/pull/9696))
  - docs: add bifrost to early testers ([ipfs/kubo#9699](https://github.com/ipfs/kubo/pull/9699))
  - fix: typo in documentation for install path
  - chore: update version
  - feat: Reduce RM code footprint
  - Doc updates/additions
  - ci: replace junit html generation with gh action
  - test: port rcmgr sharness tests to Go
  - test(gateway): use deterministic CAR fixtures ([ipfs/kubo#9657](https://github.com/ipfs/kubo/pull/9657))
  - feat(gateway): error handling improvements (500, 502, 504) (#9660) ([ipfs/kubo#9660](https://github.com/ipfs/kubo/pull/9660))
  - docs: be clear about swarm.addrfilters (#9661) ([ipfs/kubo#9661](https://github.com/ipfs/kubo/pull/9661))
  - chore: update go-libp2p to v0.26 (#9656) ([ipfs/kubo#9656](https://github.com/ipfs/kubo/pull/9656))
  - feat(pinning): connect some missing go context (#9557) ([ipfs/kubo#9557](https://github.com/ipfs/kubo/pull/9557))
  - fix(gateway): return HTTP 500 on ErrResolveFailed (#9589) ([ipfs/kubo#9589](https://github.com/ipfs/kubo/pull/9589))
  - docs: bulk spelling edits (#9544) ([ipfs/kubo#9544](https://github.com/ipfs/kubo/pull/9544))
  - docs: "remote" errors from resource manager (#9653) ([ipfs/kubo#9653](https://github.com/ipfs/kubo/pull/9653))
  - test: remove gateway tests migrated to go-libipfs
  - fix: update rcmgr for go-libp2p v0.25
  - chore: update go-libp2p to v0.25.1
  - docs(0.18.1): guide users to clean up limits (#9644) ([ipfs/kubo#9644](https://github.com/ipfs/kubo/pull/9644))
  - feat: add NewOptionalInteger function
  - fix: dereference int64 pointer in OptionalInteger.String() (#9640) ([ipfs/kubo#9640](https://github.com/ipfs/kubo/pull/9640))
  - fix: restore wire format for /api/v0/routing/get|put (#9639) ([ipfs/kubo#9639](https://github.com/ipfs/kubo/pull/9639))
  - refactor(gw): move Host (DNSLink and subdomain) handling to go-libipfs (#9624) ([ipfs/kubo#9624](https://github.com/ipfs/kubo/pull/9624))
  - refactor: new go-libipfs/gateway API, deprecate Gateway.Writable (#9616) ([ipfs/kubo#9616](https://github.com/ipfs/kubo/pull/9616))
  - Create Changelog: v0.19 ([ipfs/kubo#9617](https://github.com/ipfs/kubo/pull/9617))
  - refactor: use gateway from go-libipfs (#9588) ([ipfs/kubo#9588](https://github.com/ipfs/kubo/pull/9588))
  - Merge Release: v0.18.1 ([ipfs/kubo#9613](https://github.com/ipfs/kubo/pull/9613))
  - Add overview section
  - Adjust inbound connection limits depending on memory.
  - feat: ipfs-webui 2.22.0
  - chore: bump go-libipfs remove go-bitswap
  - docs: DefaultResourceMgrMinInboundConns
  - feat(gateway): IPNS record response format (IPIP-351) (#9399) ([ipfs/kubo#9399](https://github.com/ipfs/kubo/pull/9399))
  - fix(ipns): honour --ttl flag in 'ipfs name publish' (#9471) ([ipfs/kubo#9471](https://github.com/ipfs/kubo/pull/9471))
  - feat: Pubsub.SeenMessagesStrategy (#9543) ([ipfs/kubo#9543](https://github.com/ipfs/kubo/pull/9543))
  - chore: bump go-libipfs to replace go-block-format
  - Merge Kubo: v0.18 ([ipfs/kubo#9581](https://github.com/ipfs/kubo/pull/9581))
  - fix: clarity: no user supplied rcmgr limits of 0 (#9563) ([ipfs/kubo#9563](https://github.com/ipfs/kubo/pull/9563))
  - fix(gateway): undesired conversions to dag-json and friends (#9566) ([ipfs/kubo#9566](https://github.com/ipfs/kubo/pull/9566))
  - fix: ensure connmgr is smaller then autoscalled ressource limits
  - fix: typo in ensureConnMgrMakeSenseVsResourcesMgr
  - docs: clarify browser descriptions for webtransport
  - fix: update saxon download path
  - fix: refuse to start if connmgr is smaller than ressource limits and not using none connmgr
  - fix: User-Agent sent to HTTP routers
  - test: port gateway sharness tests to Go tests
  - fix: do not download saxon in parallel
  - docs: improve docs/README (#9539) ([ipfs/kubo#9539](https://github.com/ipfs/kubo/pull/9539))
  - test: port CircleCI to GH Actions and improve sharness reporting (#9355) ([ipfs/kubo#9355](https://github.com/ipfs/kubo/pull/9355))
  - chore: migrate from go-ipfs-files to go-libipfs/files (#9535) ([ipfs/kubo#9535](https://github.com/ipfs/kubo/pull/9535))
  - fix: stats dht command when Routing.Type=auto (#9538) ([ipfs/kubo#9538](https://github.com/ipfs/kubo/pull/9538))
  - fix: hint people to changing from RSA peer ids
  - fix(gateway): JSON when Accept is a list
  - fix(test): retry flaky t0125-twonode.sh
  - docs: fix Router config Godoc (#9528) ([ipfs/kubo#9528](https://github.com/ipfs/kubo/pull/9528))
  - fix(ci): flaky sharness test
  - docs(config): ProviderSearchDelay (#9526) ([ipfs/kubo#9526](https://github.com/ipfs/kubo/pull/9526))
  - docs: clarify debug environment variables
  - fix: disable provide over HTTP with Routing.Type=auto (#9511) ([ipfs/kubo#9511](https://github.com/ipfs/kubo/pull/9511))
  - fix(test): stabilize flaky provider tests
  - feat: port pins CLI test
  - Removing QRI from early tester ([ipfs/kubo#9503](https://github.com/ipfs/kubo/pull/9503))
  - Update Version (dev): v0.18 ([ipfs/kubo#9500](https://github.com/ipfs/kubo/pull/9500))
- github.com/ipfs/go-bitfield (v1.0.0 -> v1.1.0):
  - Merge pull request from GHSA-2h6c-j3gf-xp9r
  - sync: update CI config files (#3) ([ipfs/go-bitfield#3](https://github.com/ipfs/go-bitfield/pull/3))
- github.com/ipfs/go-block-format (v0.0.3 -> v0.1.1):
  - chore: release v0.1.1
  - docs: fix wrong copy paste in docs
  - chore: release v0.1.0
  - refactor: deprecate and add stub types to go-libipfs/blocks
  - sync: update CI config files (#34) ([ipfs/go-block-format#34](https://github.com/ipfs/go-block-format/pull/34))
  - remove Makefile ([ipfs/go-block-format#31](https://github.com/ipfs/go-block-format/pull/31))
- github.com/ipfs/go-ipfs-files (v0.0.8 -> v0.3.0):
  -  ([ipfs/go-ipfs-files#59](https://github.com/ipfs/go-ipfs-files/pull/59))
  - docs: add moved noticed [ci skip]
  - Release v0.2.0
  - fix: error when TAR has files outside of root (#56) ([ipfs/go-ipfs-files#56](https://github.com/ipfs/go-ipfs-files/pull/56))
  - sync: update CI config files ([ipfs/go-ipfs-files#55](https://github.com/ipfs/go-ipfs-files/pull/55))
  - chore(Directory): add DirIterator API restriction: iterate only once
  - Release v0.1.1
  - fix: add dragonfly build option for filewriter flags
  - fix: add freebsd build option for filewriter flags
  - Release v0.1.0
  - docs: fix community CONTRIBUTING.md link (#45) ([ipfs/go-ipfs-files#45](https://github.com/ipfs/go-ipfs-files/pull/45))
  - chore(filewriter): cleanup writes (#43) ([ipfs/go-ipfs-files#43](https://github.com/ipfs/go-ipfs-files/pull/43))
  - sync: update CI config files (#44) ([ipfs/go-ipfs-files#44](https://github.com/ipfs/go-ipfs-files/pull/44))
  - sync: update CI config files ([ipfs/go-ipfs-files#40](https://github.com/ipfs/go-ipfs-files/pull/40))
  - fix: manually parse the content disposition to preserve directories ([ipfs/go-ipfs-files#42](https://github.com/ipfs/go-ipfs-files/pull/42))
  - fix: round timestamps down by truncating them to seconds ([ipfs/go-ipfs-files#41](https://github.com/ipfs/go-ipfs-files/pull/41))
  - sync: update CI config files ([ipfs/go-ipfs-files#34](https://github.com/ipfs/go-ipfs-files/pull/34))
  - Fix test failure on Windows caused by nil `sys` in mock `FileInfo` ([ipfs/go-ipfs-files#39](https://github.com/ipfs/go-ipfs-files/pull/39))
  - fix staticcheck ([ipfs/go-ipfs-files#35](https://github.com/ipfs/go-ipfs-files/pull/35))
  - fix linters ([ipfs/go-ipfs-files#33](https://github.com/ipfs/go-ipfs-files/pull/33))
- github.com/ipfs/go-ipfs-pinner (v0.2.1 -> v0.3.0):
  - chore: release v0.3.0 (#27) ([ipfs/go-ipfs-pinner#27](https://github.com/ipfs/go-ipfs-pinner/pull/27))
  - feat!: add and connect missing context, remove RemovePinWithMode (#23) ([ipfs/go-ipfs-pinner#23](https://github.com/ipfs/go-ipfs-pinner/pull/23))
  - sync: update CI config files ([ipfs/go-ipfs-pinner#16](https://github.com/ipfs/go-ipfs-pinner/pull/16))
- github.com/ipfs/go-ipfs-pq (v0.0.2 -> v0.0.3):
  - chore: release v0.0.3
  - fix: enable early GC
  - sync: update CI config files (#10) ([ipfs/go-ipfs-pq#10](https://github.com/ipfs/go-ipfs-pq/pull/10))
  - sync: update CI config files ([ipfs/go-ipfs-pq#8](https://github.com/ipfs/go-ipfs-pq/pull/8))
  - remove Makefile ([ipfs/go-ipfs-pq#7](https://github.com/ipfs/go-ipfs-pq/pull/7))
- github.com/ipfs/go-libipfs (v0.2.0 -> v0.6.2):
  - chore: release 0.6.2 (#211) ([ipfs/go-libipfs#211](https://github.com/ipfs/go-libipfs/pull/211))
  - fix(gateway): 500 on panic, recover on WithHostname
  - refactor: use assert in remaining gateway tests
  - chore: release 0.6.1
  - feat: support HTTP 429 with Retry-After (#194) ([ipfs/go-libipfs#194](https://github.com/ipfs/go-libipfs/pull/194))
  - docs: fix typo in README.md
  - fix(gateway): return 500 for all /ip[nf]s/id failures
  - chore: make gocritic happier
  - feat(gateway): improved error handling, support for 502 and 504 ([ipfs/go-libipfs#182](https://github.com/ipfs/go-libipfs/pull/182))
  - feat: add content path in request context (#184) ([ipfs/go-libipfs#184](https://github.com/ipfs/go-libipfs/pull/184))
  - sync: update CI config files ([ipfs/go-libipfs#159](https://github.com/ipfs/go-libipfs/pull/159))
  - fix(gateway): return HTTP 500 on namesys.ErrResolveFailed (#150) ([ipfs/go-libipfs#150](https://github.com/ipfs/go-libipfs/pull/150))
  - docs(examples): add UnixFS file download over Bitswap (#143) ([ipfs/go-libipfs#143](https://github.com/ipfs/go-libipfs/pull/143))
  - bitswap/server/internal/decision: fix: remove unused private type
  - chore: release v0.6.0
  - bitswap/server/internal/decision: add more non flaky tests
  - bitswap/server/internal/decision: add filtering on CIDs - Ignore cids that are too big. - Kill connection for peers that are using inline CIDs.
  - bitswap/server/internal/decision: rewrite ledger inversion
  - docs(readme): various updates for clarity (#171) ([ipfs/go-libipfs#171](https://github.com/ipfs/go-libipfs/pull/171))
  - feat: metric for implicit index.html in dirs
  - fix(gateway): ensure ipfs_http_gw_get_duration_seconds gets updated
  - test(gateway): migrate Go tests from Kubo ([ipfs/go-libipfs#156](https://github.com/ipfs/go-libipfs/pull/156))
  - docs: fix  link (#165) ([ipfs/go-libipfs#165](https://github.com/ipfs/go-libipfs/pull/165))
  - fix: GetIPNSRecord example gateway implementation (#158) ([ipfs/go-libipfs#158](https://github.com/ipfs/go-libipfs/pull/158))
  - chore: release v0.5.0
  - chore: update go-libp2p to v0.25.1
  - fix(gateway): display correct error with 500 (#160) ([ipfs/go-libipfs#160](https://github.com/ipfs/go-libipfs/pull/160))
  - fix: gateway car example dnslink
  - feat(gateway): add TAR, IPNS Record, DAG-* histograms and spans (#155) ([ipfs/go-libipfs#155](https://github.com/ipfs/go-libipfs/pull/155))
  - feat(gateway): migrate subdomain and dnslink code (#153) ([ipfs/go-libipfs#153](https://github.com/ipfs/go-libipfs/pull/153))
  - docs: add example of gateway that proxies to ?format=raw (#151) ([ipfs/go-libipfs#151](https://github.com/ipfs/go-libipfs/pull/151))
  - docs: add example of gateway backed by CAR file (#147) ([ipfs/go-libipfs#147](https://github.com/ipfs/go-libipfs/pull/147))
  - undefined ([ipfs/go-libipfs#145](https://github.com/ipfs/go-libipfs/pull/145))
  - Extract Gateway Code From Kubo
 ([ipfs/go-libipfs#65](https://github.com/ipfs/go-libipfs/pull/65))
  - Migrate go-bitswap ([ipfs/go-libipfs#63](https://github.com/ipfs/go-libipfs/pull/63))
  - Use `PUT` as method to insert provider records
  - Migrate `go-block-format` ([ipfs/go-libipfs#58](https://github.com/ipfs/go-libipfs/pull/58))
  - chore: add codecov PR comment
  - chore: add a logo and some basics in the README (#37) ([ipfs/go-libipfs#37](https://github.com/ipfs/go-libipfs/pull/37))
- github.com/ipfs/go-namesys (v0.6.0 -> v0.7.0):
  - chore: release 0.7.0 (#36) ([ipfs/go-namesys#36](https://github.com/ipfs/go-namesys/pull/36))
  - feat: use PublishOptions for publishing IPNS records (#35) ([ipfs/go-namesys#35](https://github.com/ipfs/go-namesys/pull/35))
- github.com/ipfs/go-path (v0.3.0 -> v0.3.1):
  - chore: release v0.3.1 (#67) ([ipfs/go-path#67](https://github.com/ipfs/go-path/pull/67))
  - feat: expose ErrInvalidPath and implement .Is function (#66) ([ipfs/go-path#66](https://github.com/ipfs/go-path/pull/66))
  - sync: update CI config files (#60) ([ipfs/go-path#60](https://github.com/ipfs/go-path/pull/60))
  - feat: add basic tracing ([ipfs/go-path#59](https://github.com/ipfs/go-path/pull/59))
- github.com/ipfs/go-peertaskqueue (v0.8.0 -> v0.8.1):
  - chore: release v0.8.1
  - feat: add PushTasksTruncated which only push a limited amount of tasks
  - feat: add (*PeerTaskQueue).Clear which fully removes a peer
  - sync: update CI config files (#26) ([ipfs/go-peertaskqueue#26](https://github.com/ipfs/go-peertaskqueue/pull/26))
- github.com/ipfs/go-unixfs (v0.4.2 -> v0.4.4):
  - chore: release v0.4.4
  - fix: correctly handle return errors
  - fix: correctly handle errors in balancedbuilder's Layout
  - test: fix tests after hamt issues fixes
  - Merge pull request from GHSA-q264-w97q-q778
- github.com/ipfs/go-unixfsnode (v1.5.1 -> v1.5.2):
  - Merge pull request from GHSA-4gj3-6r43-3wfc
- github.com/ipfs/interface-go-ipfs-core (v0.8.2 -> v0.11.0):
  - chore: release v0.11.0
  - test: basic routing interface test
  - chore: release v0.10.0 (#102) ([ipfs/interface-go-ipfs-core#102](https://github.com/ipfs/interface-go-ipfs-core/pull/102))
  - feat: add RoutingAPI to CoreAPI
  - chore: release 0.9.0 (#101) ([ipfs/interface-go-ipfs-core#101](https://github.com/ipfs/interface-go-ipfs-core/pull/101))
  - feat: add namesys publish options (#94) ([ipfs/interface-go-ipfs-core#94](https://github.com/ipfs/interface-go-ipfs-core/pull/94))
- github.com/ipld/go-car (v0.4.0 -> v0.5.0):
  - chore: bump version to 0.5.0
  - fix: remove use of ioutil
  - run gofmt -s
  - bump go.mod to Go 1.18 and run go fix
  - bump go.mod to Go 1.18 and run go fix
  - OpenReadWriteFile: add test
  - blockstore: allow to pass a file to write in (#323) ([ipld/go-car#323](https://github.com/ipld/go-car/pull/323))
  - feat: add `car inspect` command to cmd pkg (#320) ([ipld/go-car#320](https://github.com/ipld/go-car/pull/320))
  - Separate `index.ReadFrom` tests
  - Only read index codec during inspection
  - Upgrade to the latest `go-car/v2`
  - Empty identity CID should be indexed when options are set
- github.com/libp2p/go-libp2p (v0.24.2 -> v0.26.3):
  - Release v0.26.3 (#2197) ([libp2p/go-libp2p#2197](https://github.com/libp2p/go-libp2p/pull/2197))
  - retract v0.26.1, release v0.26.2 (#2153) ([libp2p/go-libp2p#2153](https://github.com/libp2p/go-libp2p/pull/2153))
  - rcmgr: fix JSON marshalling of ResourceManagerStat peer map (#2156) ([libp2p/go-libp2p#2156](https://github.com/libp2p/go-libp2p/pull/2156))
  - release v0.26.1 ([libp2p/go-libp2p#2146](https://github.com/libp2p/go-libp2p/pull/2146))
  - release v0.26.0 (#2133) ([libp2p/go-libp2p#2133](https://github.com/libp2p/go-libp2p/pull/2133))
  - identify: add more detailed metrics (#2126) ([libp2p/go-libp2p#2126](https://github.com/libp2p/go-libp2p/pull/2126))
  - autorelay: refactor relay finder and start autorelay after identify (#2120) ([libp2p/go-libp2p#2120](https://github.com/libp2p/go-libp2p/pull/2120))
  - don't use the time value from the time.Ticker channel (#2127) ([libp2p/go-libp2p#2127](https://github.com/libp2p/go-libp2p/pull/2127))
  - Wrap conn with metrics (#2131) ([libp2p/go-libp2p#2131](https://github.com/libp2p/go-libp2p/pull/2131))
  - chore: update changelog for 0.26.0 (#2132) ([libp2p/go-libp2p#2132](https://github.com/libp2p/go-libp2p/pull/2132))
  - circuitv2: Update proto files to proto3 (#2121) ([libp2p/go-libp2p#2121](https://github.com/libp2p/go-libp2p/pull/2121))
  - swarm: remove parallel tests from swarm tests (#2130) ([libp2p/go-libp2p#2130](https://github.com/libp2p/go-libp2p/pull/2130))
  - circuitv2: add a relay option to disable limits (#2125) ([libp2p/go-libp2p#2125](https://github.com/libp2p/go-libp2p/pull/2125))
  - quic: fix stalled virtual listener (#2122) ([libp2p/go-libp2p#2122](https://github.com/libp2p/go-libp2p/pull/2122))
  - swarm: add early muxer selection to swarm metrics (#2119) ([libp2p/go-libp2p#2119](https://github.com/libp2p/go-libp2p/pull/2119))
  - metrics: add options to disable metrics and to set Prometheus registerer (#2116) ([libp2p/go-libp2p#2116](https://github.com/libp2p/go-libp2p/pull/2116))
  - swarm: add ip_version to metrics (#2114) ([libp2p/go-libp2p#2114](https://github.com/libp2p/go-libp2p/pull/2114))
  - Revert mistaken "Bump timeout"
  - Bump timeout
  - remove all circuit v1 related code (#2107) ([libp2p/go-libp2p#2107](https://github.com/libp2p/go-libp2p/pull/2107))
  - quic: don't send detailed error messages when closing connections (#2112) ([libp2p/go-libp2p#2112](https://github.com/libp2p/go-libp2p/pull/2112))
  - metrics: add no alloc metrics for eventbus, swarm, identify (#2108) ([libp2p/go-libp2p#2108](https://github.com/libp2p/go-libp2p/pull/2108))
  - chore: fix typo in Changelog (#2111) ([libp2p/go-libp2p#2111](https://github.com/libp2p/go-libp2p/pull/2111))
  - chore: update changelog (#2109) ([libp2p/go-libp2p#2109](https://github.com/libp2p/go-libp2p/pull/2109))
  - chore: unify dashboard location (#2110) ([libp2p/go-libp2p#2110](https://github.com/libp2p/go-libp2p/pull/2110))
  - autonat: add metrics (#2086) ([libp2p/go-libp2p#2086](https://github.com/libp2p/go-libp2p/pull/2086))
  - relaymanager: do not start new relay if one already exists (#2093) ([libp2p/go-libp2p#2093](https://github.com/libp2p/go-libp2p/pull/2093))
  - autonat: don't emit reachability changed events on address change (#2092) ([libp2p/go-libp2p#2092](https://github.com/libp2p/go-libp2p/pull/2092))
  - chore: modify changelog entries (#2101) ([libp2p/go-libp2p#2101](https://github.com/libp2p/go-libp2p/pull/2101))
  - Introduce a changelog (#2084) ([libp2p/go-libp2p#2084](https://github.com/libp2p/go-libp2p/pull/2084))
  - use atomic.Int32 and atomic.Int64 (#2096) ([libp2p/go-libp2p#2096](https://github.com/libp2p/go-libp2p/pull/2096))
  - change atomic.Value to atomic.Pointer (#2088) ([libp2p/go-libp2p#2088](https://github.com/libp2p/go-libp2p/pull/2088))
  - use atomic.Bool instead of int32 operations (#2089) ([libp2p/go-libp2p#2089](https://github.com/libp2p/go-libp2p/pull/2089))
  - sync: update CI config files (#2073) ([libp2p/go-libp2p#2073](https://github.com/libp2p/go-libp2p/pull/2073))
  - chore: update examples to v0.25.1 (#2080) ([libp2p/go-libp2p#2080](https://github.com/libp2p/go-libp2p/pull/2080))
  - v0.25.1 (#2082) ([libp2p/go-libp2p#2082](https://github.com/libp2p/go-libp2p/pull/2082))
  - Start host in mocknet (#2078) ([libp2p/go-libp2p#2078](https://github.com/libp2p/go-libp2p/pull/2078))
  - Release v0.25.0 (#2077) ([libp2p/go-libp2p#2077](https://github.com/libp2p/go-libp2p/pull/2077))
  - identify: add some basic metrics (#2069) ([libp2p/go-libp2p#2069](https://github.com/libp2p/go-libp2p/pull/2069))
  - p2p/test/quic: use contexts with a timeout for Connect calls (#2070) ([libp2p/go-libp2p#2070](https://github.com/libp2p/go-libp2p/pull/2070))
  - feat!: rcmgr: Change LimitConfig to use LimitVal type (#2000) ([libp2p/go-libp2p#2000](https://github.com/libp2p/go-libp2p/pull/2000))
  - identify: refactor sending of Identify pushes (#1984) ([libp2p/go-libp2p#1984](https://github.com/libp2p/go-libp2p/pull/1984))
  - Update interop to match spec (#2049) ([libp2p/go-libp2p#2049](https://github.com/libp2p/go-libp2p/pull/2049))
  - chore: git-ignore various flavors of qlog files (#2064) ([libp2p/go-libp2p#2064](https://github.com/libp2p/go-libp2p/pull/2064))
  - rcmgr: add libp2p prefix to all metrics (#2063) ([libp2p/go-libp2p#2063](https://github.com/libp2p/go-libp2p/pull/2063))
  - websocket: Replace gorilla websocket transport with nhooyr websocket transport (#1982) ([libp2p/go-libp2p#1982](https://github.com/libp2p/go-libp2p/pull/1982))
  - rcmgr: Use prometheus SDK for rcmgr metrics (#2044) ([libp2p/go-libp2p#2044](https://github.com/libp2p/go-libp2p/pull/2044))
  - autorelay: Split libp2p.EnableAutoRelay into 2 functions (#2022) ([libp2p/go-libp2p#2022](https://github.com/libp2p/go-libp2p/pull/2022))
  - set names for eventbus event subscriptions (#2057) ([libp2p/go-libp2p#2057](https://github.com/libp2p/go-libp2p/pull/2057))
  - Test cleanup (#2053) ([libp2p/go-libp2p#2053](https://github.com/libp2p/go-libp2p/pull/2053))
  - metrics: use a single slice pool for all metrics tracer (#2054) ([libp2p/go-libp2p#2054](https://github.com/libp2p/go-libp2p/pull/2054))
  - eventbus: add metrics (#2038) ([libp2p/go-libp2p#2038](https://github.com/libp2p/go-libp2p/pull/2038))
  - quic: disable sending of Version Negotiation packets (#2015) ([libp2p/go-libp2p#2015](https://github.com/libp2p/go-libp2p/pull/2015))
  - p2p/test: fix flaky notification test (#2051) ([libp2p/go-libp2p#2051](https://github.com/libp2p/go-libp2p/pull/2051))
  - quic, tcp: only register Prometheus counters when metrics are enabled ([libp2p/go-libp2p#1971](https://github.com/libp2p/go-libp2p/pull/1971))
  - p2p/test: add test for EvtLocalAddressesUpdated event (#2016) ([libp2p/go-libp2p#2016](https://github.com/libp2p/go-libp2p/pull/2016))
  - quic / webtransport: extend test to test dialing draft-29 and v1 (#1957) ([libp2p/go-libp2p#1957](https://github.com/libp2p/go-libp2p/pull/1957))
  - holepunch: fix flaky by not remove holepunch protocol handler (#1948) ([libp2p/go-libp2p#1948](https://github.com/libp2p/go-libp2p/pull/1948))
  - use quic-go and webtransport-go from quic-go organization (#2040) ([libp2p/go-libp2p#2040](https://github.com/libp2p/go-libp2p/pull/2040))
  - Migrate to test-plan composite action (#2039) ([libp2p/go-libp2p#2039](https://github.com/libp2p/go-libp2p/pull/2039))
  - chore: remove license files from the eventbus package (#2042) ([libp2p/go-libp2p#2042](https://github.com/libp2p/go-libp2p/pull/2042))
  - rcmgr: *: Always close connscope (#2037) ([libp2p/go-libp2p#2037](https://github.com/libp2p/go-libp2p/pull/2037))
  - chore: remove textual roadmap in favor for Starmap (#2036) ([libp2p/go-libp2p#2036](https://github.com/libp2p/go-libp2p/pull/2036))
  - swarm metrics: fix datasource for dashboard (#2024) ([libp2p/go-libp2p#2024](https://github.com/libp2p/go-libp2p/pull/2024))
  - consistently use protocol.ID instead of strings (#2004) ([libp2p/go-libp2p#2004](https://github.com/libp2p/go-libp2p/pull/2004))
  - swarm: add a basic metrics tracer (#1973) ([libp2p/go-libp2p#1973](https://github.com/libp2p/go-libp2p/pull/1973))
  - Expose muxer ids (#2012) ([libp2p/go-libp2p#2012](https://github.com/libp2p/go-libp2p/pull/2012))
  - Clean addresses with peer id before adding to addrbook (#2007) ([libp2p/go-libp2p#2007](https://github.com/libp2p/go-libp2p/pull/2007))
  - feat: ci test-plans: Parse test timeout parameter for interop test (#2014) ([libp2p/go-libp2p#2014](https://github.com/libp2p/go-libp2p/pull/2014))
  - Export resource manager errors (#2008) ([libp2p/go-libp2p#2008](https://github.com/libp2p/go-libp2p/pull/2008))
  - peerstore: make it possible to use an empty peer ID (#2006) ([libp2p/go-libp2p#2006](https://github.com/libp2p/go-libp2p/pull/2006))
  - Add ci flakiness score to readme (#2002) ([libp2p/go-libp2p#2002](https://github.com/libp2p/go-libp2p/pull/2002))
  - rcmgr: fix: Ignore zero values when marshalling Limits. (#1998) ([libp2p/go-libp2p#1998](https://github.com/libp2p/go-libp2p/pull/1998))
  - CI: Fast multidimensional Interop tests (#1991) ([libp2p/go-libp2p#1991](https://github.com/libp2p/go-libp2p/pull/1991))
  - feat: add some users to the readme (#1981) ([libp2p/go-libp2p#1981](https://github.com/libp2p/go-libp2p/pull/1981))
  - ci: run go generate as part of the go-check workflow (#1986) ([libp2p/go-libp2p#1986](https://github.com/libp2p/go-libp2p/pull/1986))
  - switch to Google's Protobuf library, make protobufs compile with go generate ([libp2p/go-libp2p#1979](https://github.com/libp2p/go-libp2p/pull/1979))
  - circuitv2: correctly set the transport in the ConnectionState (#1972) ([libp2p/go-libp2p#1972](https://github.com/libp2p/go-libp2p/pull/1972))
  - roadmap: remove optimizations of the TCP-based handshake (#1959) ([libp2p/go-libp2p#1959](https://github.com/libp2p/go-libp2p/pull/1959))
  - identify: remove support for Identify Delta ([libp2p/go-libp2p#1975](https://github.com/libp2p/go-libp2p/pull/1975))
  - core: remove introspection package (#1978) ([libp2p/go-libp2p#1978](https://github.com/libp2p/go-libp2p/pull/1978))
  - identify: remove old code targeting Go 1.17 (#1964) ([libp2p/go-libp2p#1964](https://github.com/libp2p/go-libp2p/pull/1964))
  - add WebTransport to the list of default transports (#1915) ([libp2p/go-libp2p#1915](https://github.com/libp2p/go-libp2p/pull/1915))
  - core/crypto: drop all OpenSSL code paths (#1953) ([libp2p/go-libp2p#1953](https://github.com/libp2p/go-libp2p/pull/1953))
  - chore: use generic LRU cache (#1980) ([libp2p/go-libp2p#1980](https://github.com/libp2p/go-libp2p/pull/1980))
- github.com/libp2p/go-libp2p-kad-dht (v0.20.0 -> v0.21.1):
  - chore: bump to v0.21.1 (#821) ([libp2p/go-libp2p-kad-dht#821](https://github.com/libp2p/go-libp2p-kad-dht/pull/821))
  - feat: send FIND_NODE request to peers on routing table refresh (#810) ([libp2p/go-libp2p-kad-dht#810](https://github.com/libp2p/go-libp2p-kad-dht/pull/810))
  - chore: release v0.21.
  - chore: Update to go libp2p v0.25 ([libp2p/go-libp2p-kad-dht#815](https://github.com/libp2p/go-libp2p-kad-dht/pull/815))
- github.com/libp2p/go-libp2p-pubsub (v0.8.3 -> v0.9.0):
  - chore: update to go-libp2p v0.25 (#517) ([libp2p/go-libp2p-pubsub#517](https://github.com/libp2p/go-libp2p-pubsub/pull/517))
- github.com/libp2p/go-libp2p-routing-helpers (v0.6.0 -> v0.6.1):
  - chore: release v0.6.1
  - fix: cancel parallel routers
- github.com/libp2p/go-msgio (v0.2.0 -> v0.3.0):
  - release v0.3.0 (#39) ([libp2p/go-msgio#39](https://github.com/libp2p/go-msgio/pull/39))
  - switch from deprecated gogo to google.golang.org/protobuf ([libp2p/go-msgio#38](https://github.com/libp2p/go-msgio/pull/38))
  - sync: update CI config files (#36) ([libp2p/go-msgio#36](https://github.com/libp2p/go-msgio/pull/36))
- github.com/lucas-clemente/quic-go (v0.31.1 -> v0.29.1):
  - http3: fix double close of chan when using DontCloseRequestStream
- github.com/multiformats/go-multistream (v0.3.3 -> v0.4.1):
  - release v0.4.1 ([multiformats/go-multistream#101](https://github.com/multiformats/go-multistream/pull/101))
  - Fix errors Is checking ([multiformats/go-multistream#100](https://github.com/multiformats/go-multistream/pull/100))
  - release v0.4.0 (#93) ([multiformats/go-multistream#93](https://github.com/multiformats/go-multistream/pull/93))
  - switch to Go's native fuzzing (#96) ([multiformats/go-multistream#96](https://github.com/multiformats/go-multistream/pull/96))
  - Add not supported protocols to returned errors (#97) ([multiformats/go-multistream#97](https://github.com/multiformats/go-multistream/pull/97))
  - Make MultistreamMuxer and Client APIs generic (#95) ([multiformats/go-multistream#95](https://github.com/multiformats/go-multistream/pull/95))
  - remove MultistreamMuxer.NegotiateLazy (#92) ([multiformats/go-multistream#92](https://github.com/multiformats/go-multistream/pull/92))
  - sync: update CI config files (#91) ([multiformats/go-multistream#91](https://github.com/multiformats/go-multistream/pull/91))
- github.com/warpfork/go-wish (v0.0.0-20200122115046-b9ea61034e4a -> v0.0.0-20220906213052-39a1cc7a02d0):
  - Update readme with deprecation info
- github.com/whyrusleeping/cbor-gen (v0.0.0-20221220214510-0333c149dec0 -> v0.0.0-20230126041949-52956bd4c9aa):
  - add setter to allow reuse of cborreader struct
  - fix typo
  - allow fields to be ignored ([whyrusleeping/cbor-gen#79](https://github.com/whyrusleeping/cbor-gen/pull/79))

</details>

### 👨‍👩‍👧‍👦 Contributors

| Contributor | Commits | Lines ± | Files Changed |
|-------------|---------|---------|---------------|
| Dirk McCormick | 128 | +16757/-7211 | 387 |
| Henrique Dias | 69 | +7599/-10016 | 316 |
| hannahhoward | 88 | +8503/-4397 | 271 |
| Jeromy Johnson | 244 | +6544/-4034 | 774 |
| Marten Seemann | 64 | +4870/-5628 | 266 |
| Steven Allen | 296 | +4769/-3517 | 972 |
| Brian Tiger Chow | 250 | +5520/-2579 | 435 |
| Jorropo | 64 | +4237/-3548 | 302 |
| Sukun | 18 | +4327/-1093 | 132 |
| Marco Munizaga | 35 | +2809/-1294 | 94 |
| Gus Eggert | 20 | +2523/-1476 | 99 |
| Adin Schmahmann | 15 | +683/-2625 | 69 |
| Marcin Rataj | 73 | +2348/-882 | 133 |
| whyrusleeping | 12 | +1683/-1338 | 23 |
| Jeromy | 99 | +1754/-1181 | 453 |
| Juan Batiz-Benet | 69 | +1182/-678 | 149 |
| Lars Gierth | 31 | +827/-358 | 92 |
| Paul Wolneykien | 2 | +670/-338 | 9 |
| Laurent Senta | 16 | +806/-134 | 53 |
| Henry | 19 | +438/-372 | 36 |
| Michael Muré | 8 | +400/-387 | 19 |
| Łukasz Magiera | 56 | +413/-354 | 117 |
| Jakub Sztandera | 40 | +413/-251 | 100 |
| Justin Johnson | 2 | +479/-165 | 5 |
| Piotr Galar | 7 | +227/-378 | 24 |
| Kevin Atkinson | 11 | +252/-232 | 49 |
| web3-bot | 17 | +236/-240 | 59 |
| Petar Maymounkov | 2 | +348/-84 | 11 |
| Hector Sanjuan | 38 | +206/-223 | 85 |
| Antonio Navarro Perez | 9 | +259/-95 | 17 |
| keks | 22 | +233/-118 | 24 |
| Ho-Sheng Hsiao | 3 | +170/-170 | 30 |
| Lucas Molas | 6 | +266/-54 | 16 |
| Mildred Ki'Lya | 4 | +280/-35 | 7 |
| Steve Loeppky | 5 | +147/-156 | 9 |
| rht | 14 | +97/-188 | 20 |
| Prithvi Shahi | 6 | +89/-193 | 11 |
| Ian Davis | 6 | +198/-75 | 11 |
| taylor | 1 | +180/-89 | 8 |
| ᴍᴀᴛᴛ ʙᴇʟʟ | 14 | +158/-104 | 18 |
| Chris Boddy | 6 | +190/-45 | 8 |
| Rod Vagg | 3 | +203/-28 | 15 |
| Masih H. Derkani | 8 | +165/-61 | 16 |
| Kevin Wallace | 4 | +194/-27 | 7 |
| Mohsin Zaidi | 1 | +179/-41 | 5 |
| ElPaisano | 1 | +110/-110 | 22 |
| Simon Zhu | 6 | +177/-32 | 8 |
| galargh | 9 | +80/-120 | 14 |
| Tomasz Zdybał | 1 | +180/-1 | 4 |
| dgrisham | 3 | +176/-2 | 4 |
| Michael Avila | 3 | +116/-59 | 8 |
| Raúl Kripalani | 2 | +85/-77 | 34 |
| Dr Ian Preston | 11 | +101/-48 | 11 |
| JP Hastings-Spital | 1 | +145/-0 | 2 |
| George Antoniadis | 6 | +59/-58 | 43 |
| Kevin Neaton | 2 | +97/-16 | 4 |
| Adrian Lanzafame | 6 | +81/-25 | 7 |
| Dennis Trautwein | 3 | +89/-9 | 5 |
| mathew-cf | 2 | +82/-9 | 5 |
| tg | 1 | +41/-33 | 1 |
| Eng Zer Jun | 1 | +15/-54 | 5 |
| zramsay | 4 | +15/-53 | 12 |
| muXxer | 1 | +28/-33 | 4 |
| Thomas Eizinger | 1 | +24/-37 | 4 |
| Remco Bloemen | 2 | +28/-18 | 3 |
| Manuel Alonso | 1 | +36/-9 | 1 |
| vyzo | 4 | +26/-12 | 13 |
| Djalil Dreamski | 3 | +27/-9 | 3 |
| Thomas Gardner | 2 | +32/-3 | 4 |
| Jan Winkelmann | 2 | +23/-12 | 8 |
| Artem Andreenko | 1 | +16/-19 | 1 |
| James Stanley | 1 | +34/-0 | 1 |
| Brendan McMillion | 1 | +10/-17 | 3 |
| Jack Loughran | 1 | +22/-0 | 3 |
| Peter Wu | 2 | +12/-9 | 2 |
| Gowtham G | 4 | +14/-7 | 4 |
| Tor Arne Vestbø | 3 | +19/-1 | 3 |
| Cory Schwartz | 1 | +8/-12 | 5 |
| Peter Rabbitson | 1 | +15/-4 | 1 |
| David Dias | 1 | +9/-9 | 1 |
| Will Scott | 1 | +13/-4 | 2 |
| Eric Myhre | 1 | +15/-2 | 1 |
| Stephen Whitmore | 1 | +8/-8 | 1 |
| Rafael Ramalho | 5 | +11/-5 | 5 |
| Christian Couder | 1 | +14/-2 | 1 |
| W. Trevor King | 2 | +9/-6 | 3 |
| Steven Vandevelde | 1 | +11/-3 | 1 |
| Knut Ahlers | 3 | +9/-5 | 3 |
| Bob Potter | 1 | +3/-10 | 1 |
| Russell Dempsey | 4 | +8/-4 | 4 |
| Diogo Silva | 4 | +8/-4 | 4 |
| Dave Justice | 1 | +8/-4 | 1 |
| Andy Leap | 2 | +2/-10 | 2 |
| divingpetrel | 1 | +7/-4 | 2 |
| Iaroslav Gridin | 1 | +9/-2 | 1 |
| Dominic Della Valle | 3 | +5/-5 | 3 |
| Vijayee Kulkaa | 1 | +3/-6 | 1 |
| Friedel Ziegelmayer | 3 | +6/-3 | 3 |
| Stephen Solka | 1 | +1/-7 | 1 |
| Richard Littauer | 3 | +4/-4 | 3 |
| Franky W | 2 | +4/-4 | 2 |
| Dimitris Apostolou | 2 | +4/-4 | 3 |
| Adrian Ulrich | 1 | +8/-0 | 1 |
| Masashi Salvador Mitsuzawa | 1 | +5/-1 | 1 |
| Gabe | 1 | +3/-3 | 1 |
| zuuluuz | 1 | +4/-1 | 1 |
| myml | 1 | +5/-0 | 1 |
| swedneck | 1 | +3/-1 | 1 |
| Wayback Archiver | 1 | +2/-2 | 1 |
| Vladimir Ivanov | 1 | +2/-2 | 1 |
| Péter Szilágyi | 1 | +2/-2 | 1 |
| Karthik Bala | 1 | +2/-2 | 1 |
| Etienne Laurin | 1 | +1/-3 | 1 |
| Shotaro Yamada | 1 | +2/-1 | 1 |
| Robert Carlsen | 1 | +2/-1 | 1 |
| Oli Evans | 1 | +2/-1 | 1 |
| Dan McQuillan | 1 | +2/-1 | 1 |
| susarlanikhilesh | 1 | +1/-1 | 1 |
| mateon1 | 1 | +1/-1 | 1 |
| kpcyrd | 1 | +1/-1 | 1 |
| bbenshoof | 1 | +1/-1 | 1 |
| ZenGround0 | 1 | +1/-1 | 1 |
| Will Hawkins | 1 | +1/-1 | 1 |
| Tommi Virtanen | 1 | +1/-1 | 1 |
| Seungbae Yu | 1 | +1/-1 | 1 |
| Riishab Joshi | 1 | +1/-1 | 1 |
| Kubo Mage | 1 | +1/-1 | 1 |
| Ivan | 1 | +1/-1 | 1 |
| Guillaume Renault | 1 | +1/-1 | 1 |
| Anjor Kanekar | 1 | +1/-1 | 1 |
| Andrew Chin | 1 | +1/-1 | 1 |
| Abdul Rauf | 1 | +1/-1 | 1 |
| makeworld | 1 | +1/-0 | 1 |<|MERGE_RESOLUTION|>--- conflicted
+++ resolved
@@ -7,10 +7,6 @@
 - [Overview](#overview)
 - [🔦 Highlights](#-highlights)
   - [Improving the libp2p resource management integration](#improving-the-libp2p-resource-management-integration)
-<<<<<<< HEAD
-  - [PubSub message caching improvements](#pubsub-message-caching-improvements)
-=======
->>>>>>> b9755939
   - [Gateways](#gateways)
     - [Signed IPNS Record response format](#signed-ipns-record-response-format)
     - [Example fetch and inspect IPNS record](#example-fetch-and-inspect-ipns-record)
@@ -32,13 +28,6 @@
    - Note: we don't expect most users to need these capablities, but they are there if so.
 1. [Doc updates](https://github.com/ipfs/kubo/blob/master/docs/libp2p-resource-management.md).
 
-<<<<<<< HEAD
-#### PubSub message caching improvements
-
-The PubSub message cache will now [prune messages after TTL is exhausted](https://github.com/ipfs/kubo/blob/master/docs/config.md#pubsubseenmessagesttl), [either based on the last time a message was seen or the first time it was seen](https://github.com/ipfs/kubo/blob/master/docs/config.md#pubsubseenmessagesstrategy).
-
-=======
->>>>>>> b9755939
 #### Gateways
 
 ##### Signed IPNS Record response format
