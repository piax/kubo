--- conflicted
+++ resolved
@@ -9,11 +9,7 @@
 var CurrentCommit string
 
 // CurrentVersionNumber is the current application's version literal.
-<<<<<<< HEAD
-const CurrentVersionNumber = "0.37.0"
-=======
 const CurrentVersionNumber = "0.38.0-dev"
->>>>>>> 82fef0c0
 
 const ApiVersion = "/kubo/" + CurrentVersionNumber + "/" //nolint
 
