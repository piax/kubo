--- conflicted
+++ resolved
@@ -14,80 +14,9 @@
 future.
 `,
 	},
-<<<<<<< HEAD
-	Arguments: []cmds.Argument{},
-	Options:   []cmds.Option{},
-	Run: func(req *cmds.Request, res cmds.ResponseEmitter, env cmds.Environment) error {
-		nd, err := cmdenv.GetNode(env)
-		if err != nil {
-			return err
-		}
-
-		if !nd.IsOnline {
-			return ErrNotOnline
-		}
-
-		stats, err := nd.Provider.Stat()
-		if err != nil {
-			return err
-		}
-		_, fullRT := nd.DHTClient.(*fullrt.FullRT)
-
-		if err := res.Emit(reprovideStats{stats, fullRT}); err != nil {
-			return err
-		}
-
-		return nil
-	},
-	Encoders: cmds.EncoderMap{
-		cmds.Text: cmds.MakeTypedEncoder(func(req *cmds.Request, w io.Writer, s reprovideStats) error {
-			wtr := tabwriter.NewWriter(w, 1, 2, 1, ' ', 0)
-			defer wtr.Flush()
-			fmt.Fprintf(wtr, "TotalProvides:\t%s\n", humanNumber(s.TotalReprovides))
-			fmt.Fprintf(wtr, "AvgProvideDuration:\t%s\n", humanDuration(s.AvgReprovideDuration))
-			fmt.Fprintf(wtr, "LastReprovideDuration:\t%s\n", humanDuration(s.LastReprovideDuration))
-			if !s.LastRun.IsZero() {
-				fmt.Fprintf(wtr, "LastRun:\t%s\n", humanTime(s.LastRun))
-				if s.fullRT {
-					fmt.Fprintf(wtr, "NextRun:\t%s\n", humanTime(s.LastRun.Add(s.ReprovideInterval)))
-				}
-			}
-			return nil
-		}),
-	},
-	Type: reprovideStats{},
-}
-
-func humanDuration(val time.Duration) string {
-	return val.Truncate(time.Microsecond).String()
-}
-
-func humanTime(val time.Time) string {
-	return val.Format("2006-01-02 15:04:05")
-}
-
-func humanNumber[T constraints.Float | constraints.Integer](n T) string {
-	nf := float64(n)
-	str := humanSI(nf, 0)
-	fullStr := humanFull(nf, 0)
-	if str != fullStr {
-		return fmt.Sprintf("%s\t(%s)", str, fullStr)
-	}
-	return str
-}
-
-func humanSI(val float64, decimals int) string {
-	v, unit := humanize.ComputeSI(val)
-	return fmt.Sprintf("%s%s", humanFull(v, decimals), unit)
-}
-
-func humanFull(val float64, decimals int) string {
-	return humanize.CommafWithDigits(val, decimals)
-=======
 	Arguments: provideStatCmd.Arguments,
 	Options:   provideStatCmd.Options,
 	Run:       provideStatCmd.Run,
 	Encoders:  provideStatCmd.Encoders,
 	Type:      provideStatCmd.Type,
->>>>>>> 1ca5c9dd
 }